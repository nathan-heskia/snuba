--- conflicted
+++ resolved
@@ -32,22 +32,17 @@
         self.producer = producer
         self.replacements_topic = replacements_topic
         self.metrics = metrics
-<<<<<<< HEAD
         # This flag is meant to test this parameter before rolling it out everywhere.
         format_default_for_omitted_fields = state.get_config(
-            'format_default_for_omitted_fields',
-            0
+            "format_default_for_omitted_fields", 0
         )
-        self.__writer = enforce_table_writer(dataset).get_writer({
-            'input_format_defaults_for_omitted_fields': format_default_for_omitted_fields,
-            'load_balancing': 'in_order',
-            'insert_distributed_sync': 1,
-        })
-=======
         self.__writer = enforce_table_writer(dataset).get_writer(
-            {"load_balancing": "in_order", "insert_distributed_sync": 1}
+            {
+                "input_format_defaults_for_omitted_fields": format_default_for_omitted_fields,
+                "load_balancing": "in_order",
+                "insert_distributed_sync": 1,
+            }
         )
->>>>>>> 663f3654
 
     def process_message(self, message: KafkaMessage) -> Optional[ProcessedMessage]:
         # TODO: consider moving this inside the processor so we can do a quick
