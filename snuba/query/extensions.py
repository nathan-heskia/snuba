from abc import ABC, abstractstaticmethod

from typing import Any, Generic, Mapping, TypeVar

<<<<<<< HEAD
from snuba.query.query_processor import (
    DummyExtensionProcessor,
    QueryProcessor,
)
=======
from snuba.query.query_processor import ExtensionQueryProcessor
>>>>>>> 529f504a
from snuba.schemas import Schema

TExtensionPayload = TypeVar("TExtensionPayload")


class QueryExtension(ABC, Generic[TExtensionPayload]):
    """
    Defines a query extension by coupling a query extension schema
    and a query extension processor that updates the query by
    processing the extension data.
    """

    def __init__(self,
        schema: Schema,
        processor: QueryProcessor[TExtensionPayload],
    ) -> None:
        self.__schema = schema
        self.__processor = processor

    def get_schema(self) -> Schema:
        return self.__schema

<<<<<<< HEAD
    @abstractstaticmethod
    def parse_payload(cls, payload: Mapping[str, Any]) -> TExtensionPayload:
        raise NotImplementedError

    def get_processor(self) -> QueryProcessor[TExtensionPayload]:
        return self.__processor


PROJECT_EXTENSION_SCHEMA = {
    'type': 'object',
    'properties': {
        'project': {
            'anyOf': [
                {'type': 'integer', 'minimum': 1},
                {
                    'type': 'array',
                    'items': {'type': 'integer', 'minimum': 1},
                    'minItems': 1,
                },
            ]
        },
    },
    # Need to select down to the project level for customer isolation and performance
    'required': ['project'],
    'additionalProperties': False,
}

PERFORMANCE_EXTENSION_SCHEMA = {
    'type': 'object',
    'properties': {
        # Never add FINAL to queries, enable sampling
        'turbo': {
            'type': 'boolean',
            'default': False,
        },
        # Force queries to hit the first shard replica, ensuring the query
        # sees data that was written before the query. This burdens the
        # first replica, so should only be used when absolutely necessary.
        'consistent': {
            'type': 'boolean',
            'default': False,
        },
        'debug': {
            'type': 'boolean',
            'default': False,
        },
    },
    'additionalProperties': False,
}


class PerformanceExtension(QueryExtension[Any]):
    def __init__(self) -> None:
        super().__init__(
            schema=PERFORMANCE_EXTENSION_SCHEMA,
            processor=DummyExtensionProcessor(),
        )

    def parse_payload(cls, payload: Mapping[str, Any]) -> Any:
        return payload


class ProjectExtension(QueryExtension[Any]):
    def __init__(self) -> None:
        super().__init__(
            schema=PROJECT_EXTENSION_SCHEMA,
            processor=DummyExtensionProcessor(),
        )

    def parse_payload(cls, payload: Mapping[str, Any]) -> Any:
        return payload
=======
    def get_processor(self) -> ExtensionQueryProcessor:
        return self.__processor
>>>>>>> 529f504a
<|MERGE_RESOLUTION|>--- conflicted
+++ resolved
@@ -2,14 +2,10 @@
 
 from typing import Any, Generic, Mapping, TypeVar
 
-<<<<<<< HEAD
 from snuba.query.query_processor import (
     DummyExtensionProcessor,
     QueryProcessor,
 )
-=======
-from snuba.query.query_processor import ExtensionQueryProcessor
->>>>>>> 529f504a
 from snuba.schemas import Schema
 
 TExtensionPayload = TypeVar("TExtensionPayload")
@@ -32,79 +28,9 @@
     def get_schema(self) -> Schema:
         return self.__schema
 
-<<<<<<< HEAD
     @abstractstaticmethod
     def parse_payload(cls, payload: Mapping[str, Any]) -> TExtensionPayload:
         raise NotImplementedError
 
     def get_processor(self) -> QueryProcessor[TExtensionPayload]:
-        return self.__processor
-
-
-PROJECT_EXTENSION_SCHEMA = {
-    'type': 'object',
-    'properties': {
-        'project': {
-            'anyOf': [
-                {'type': 'integer', 'minimum': 1},
-                {
-                    'type': 'array',
-                    'items': {'type': 'integer', 'minimum': 1},
-                    'minItems': 1,
-                },
-            ]
-        },
-    },
-    # Need to select down to the project level for customer isolation and performance
-    'required': ['project'],
-    'additionalProperties': False,
-}
-
-PERFORMANCE_EXTENSION_SCHEMA = {
-    'type': 'object',
-    'properties': {
-        # Never add FINAL to queries, enable sampling
-        'turbo': {
-            'type': 'boolean',
-            'default': False,
-        },
-        # Force queries to hit the first shard replica, ensuring the query
-        # sees data that was written before the query. This burdens the
-        # first replica, so should only be used when absolutely necessary.
-        'consistent': {
-            'type': 'boolean',
-            'default': False,
-        },
-        'debug': {
-            'type': 'boolean',
-            'default': False,
-        },
-    },
-    'additionalProperties': False,
-}
-
-
-class PerformanceExtension(QueryExtension[Any]):
-    def __init__(self) -> None:
-        super().__init__(
-            schema=PERFORMANCE_EXTENSION_SCHEMA,
-            processor=DummyExtensionProcessor(),
-        )
-
-    def parse_payload(cls, payload: Mapping[str, Any]) -> Any:
-        return payload
-
-
-class ProjectExtension(QueryExtension[Any]):
-    def __init__(self) -> None:
-        super().__init__(
-            schema=PROJECT_EXTENSION_SCHEMA,
-            processor=DummyExtensionProcessor(),
-        )
-
-    def parse_payload(cls, payload: Mapping[str, Any]) -> Any:
-        return payload
-=======
-    def get_processor(self) -> ExtensionQueryProcessor:
-        return self.__processor
->>>>>>> 529f504a
+        return self.__processor