from __future__ import annotations

from dataclasses import dataclass, replace
from deprecation import deprecated
from enum import Enum
from itertools import chain
from typing import (
    Any,
    Callable,
    Iterable,
    Mapping,
    MutableMapping,
    MutableSequence,
    Optional,
    Sequence,
    Tuple,
    TypeVar,
    Union,
)

from snuba.datasets.schemas import RelationalSource
from snuba.query.expressions import Column, Expression
from snuba.query.types import Condition
from snuba.util import SAFE_COL_RE, columns_in_expr, is_condition, to_list

Aggregation = Union[
    Tuple[Any, Any, Any], Sequence[Any],
]

Groupby = Sequence[Any]

Limitby = Tuple[int, str]

TElement = TypeVar("TElement")


class OrderByDirection(Enum):
    ASC = "asc"
    DESC = "desc"


@dataclass(frozen=True)
class OrderBy:
    direction: OrderByDirection
    node: Expression


class Query:
    """
    Represents a parsed query we can edit during query processing.

    This is the bare minimum abstraction to avoid depending on a mutable
    Mapping around the code base. Fully untangling the query representation
    from the code depending on it wil take a lot of PRs, but at least we
    have a basic abstraction to move functionalities to.
    It is also the base to split the Clickhouse specific query into
    an abstract Snuba query and a concrete Clickhouse query, but
    that cannot come in this PR since it also requires a proper
    schema split in the dataset to happen.

    NEW DATA MODEL:
    The query is represented as a tree. The Query object is the root.
    Nodes in the tree can have different types (Expression, Conditions, etc.)
    Each node could be an individual node (like a column) or an collection.
    A collection can be a sequence (like a list of Columns) or a hierarchy
    (like function calls).

    There are three ways to manipulate the query:
    - traverse the tree. Traversing the full tree in an untyped way is
      not extremely useful. What is more interesting is being able to
      iterate over all the nodes of a given type (like expressions).
      This is achieved through the NodeContainer interface.

    - replace specific nodes. NodeContainer provides a map methods that
      allows the callsite to apply a func to all nodes of a specific
      type. This is useful for replacing expressions across the query.

    - direct access to the root and explore specific parts of the tree
      from there.
    """

    # TODO: Make getters non nullable when possible. This is a risky
    # change so we should take one field at a time.

    def __init__(self,
        body: MutableMapping[str, Any],  # Temporary
        data_source: RelationalSource,
        # New data model to replace the one based on the dictionary
        selected_columns: Optional[Sequence[Expression]] = None,
        array_join: Optional[Expression] = None,
        condition: Optional[Expression] = None,
        groupby: Optional[Sequence[Expression]] = None,
        having: Optional[Expression] = None,
        order_by: Optional[Sequence[OrderBy]] = None,
    ):
        """
        Expects an already parsed query body.
        """
        # TODO: make the parser produce this data structure directly
        # in order not to expose the internal representation.
        self.__body = body
        self.__final = False
        self.__data_source = data_source
        self.__prewhere_conditions: Sequence[Condition] = []

        # New data model
        # TODO: Provide a better typing for this.
        self.__selected_columns = selected_columns or []
        self.__array_join = array_join
        self.__condition = condition
        self.__groupby = groupby or []
        self.__having = having
        self.__order_by = order_by or []

    def get_all_expressions(self) -> Iterable[Expression]:
        """
        Returns an expression container that iterates over all the expressions
        in the query no matter which level of nesting they are at.
        The ExpressionContainer can be used to traverse the expressions in the
        tree.
        """
        return chain(*[
            chain(*self.__selected_columns),
            self.__array_join if self.__array_join else [],
            self.__condition if self.__condition else [],
            chain(*self.__groupby),
            self.__having if self.__having else [],
            chain(*map(lambda orderby: orderby.node, self.__order_by)),
        ])

    def transform_expression(
        self,
        func: Callable[[Expression], Expression],
    ) -> None:
        """
        Transforms in place the current query object by applying a transformation
        function to all expressions contained in this query
        """

        def transform_expression_list(
            expressions: Sequence[Expression],
        ) -> Sequence[Expression]:
            return list(
                map(lambda exp: exp.transform(func), expressions),
            )

        self.__selected_columns = transform_expression_list(self.__selected_columns)
        self.__array_join = self.__array_join.transform(func) if self.__array_join else None
        self.__condition = self.__condition.transform(func) if self.__condition else None
        self.__groupby = transform_expression_list(self.__groupby)
        self.__having = self.__having.transform(func) if self.__having else None
        self.__order_by = list(map(
            lambda clause: replace(clause, node=clause.node.transform(func)),
            self.__order_by,
        ))

    def get_data_source(self) -> RelationalSource:
        return self.__data_source

    def set_data_source(self, data_source: RelationalSource) -> None:
        self.__data_source = data_source

    def __extend_sequence(self, field: str, content: Sequence[TElement],) -> None:
        if field not in self.__body:
            self.__body[field] = []
        self.__body[field].extend(content)

    def get_selected_columns(self) -> Optional[Sequence[Any]]:
        return self.__body.get("selected_columns")

<<<<<<< HEAD
    def get_selected_columns_exp(self) -> Sequence[Expression]:
        return self.__selected_columns

    def set_selected_columns(
        self,
        columns: Sequence[Any],
    ) -> None:
=======
    def set_selected_columns(self, columns: Sequence[Any],) -> None:
>>>>>>> a76f6690
        self.__body["selected_columns"] = columns

    def get_aggregations(self) -> Optional[Sequence[Aggregation]]:
        return self.__body.get("aggregations")

    def set_aggregations(self, aggregations: Sequence[Aggregation],) -> None:
        self.__body["aggregations"] = aggregations

    def get_groupby(self) -> Optional[Sequence[Groupby]]:
        return self.__body.get("groupby")

<<<<<<< HEAD
    def get_groupby_exp(self) -> Sequence[Expression]:
        return self.__groupby

    def set_groupby(
        self,
        groupby: Sequence[Aggregation],
    ) -> None:
=======
    def set_groupby(self, groupby: Sequence[Aggregation],) -> None:
>>>>>>> a76f6690
        self.__body["groupby"] = groupby

    def add_groupby(self, groupby: Sequence[Groupby],) -> None:
        self.__extend_sequence("groupby", groupby)

    def get_conditions(self) -> Optional[Sequence[Condition]]:
        return self.__body.get("conditions")

<<<<<<< HEAD
    def get_conditions_exp(self) -> Optional[Expression]:
        return self.__condition

    def set_conditions(
        self,
        conditions: Sequence[Condition]
    ) -> None:
=======
    def set_conditions(self, conditions: Sequence[Condition]) -> None:
>>>>>>> a76f6690
        self.__body["conditions"] = conditions

    def add_conditions(self, conditions: Sequence[Condition],) -> None:
        self.__extend_sequence("conditions", conditions)

    def get_prewhere(self) -> Sequence[Condition]:
        """
        Temporary method until pre where management is moved to Clickhouse query
        """
        return self.__prewhere_conditions

    def set_prewhere(self, conditions: Sequence[Condition]) -> None:
        """
        Temporary method until pre where management is moved to Clickhouse query
        """
        self.__prewhere_conditions = conditions

    def set_arrayjoin(self, arrayjoin: str) -> None:
        self.__body["arrayjoin"] = arrayjoin

    def get_arrayjoin(self) -> Optional[str]:
        return self.__body.get("arrayjoin", None)

    def get_having(self) -> Sequence[Condition]:
        return self.__body.get("having", [])

    def get_having_exp(self) -> Optional[Expression]:
        return self.__having

    def get_orderby(self) -> Optional[Sequence[Any]]:
        return self.__body.get("orderby")

<<<<<<< HEAD
    def get_orderby_exp(self) -> Sequence[OrderBy]:
        return self.__order_by

    def set_orderby(
        self,
        orderby: Sequence[Any]
    ) -> None:
=======
    def set_orderby(self, orderby: Sequence[Any]) -> None:
>>>>>>> a76f6690
        self.__body["orderby"] = orderby

    def get_limitby(self) -> Optional[Limitby]:
        return self.__body.get("limitby")

    def get_sample(self) -> Optional[float]:
        return self.__body.get("sample")

    def get_limit(self) -> Optional[int]:
        return self.__body.get("limit", None)

    def set_limit(self, limit: int) -> None:
        self.__body["limit"] = limit

    def get_offset(self) -> int:
        return self.__body.get("offset", 0)

    def set_offset(self, offset: int) -> None:
        self.__body["offset"] = offset

    def has_totals(self) -> bool:
        return self.__body.get("totals", False)

    def get_final(self) -> bool:
        return self.__final

    def set_final(self, final: bool) -> None:
        self.__final = final

    def set_granularity(self, granularity: int) -> None:
        """
        Temporary method to move the management of granularity
        out of the body. This is the only usage left of the body
        during the query column processing. That processing is
        going to move to a place where this object is being built.
        But in order to do that we need first to decouple it from
        the query body, thus we need to move the granularity out of
        the body even if it does not really belong here.
        """
        self.__body["granularity"] = granularity

    def get_granularity(self) -> Optional[int]:
        return self.__body.get("granularity")

    @deprecated(
        details="Do not access the internal query representation "
        "use the specific accessor methods instead."
    )
    def get_body(self) -> Mapping[str, Any]:
        return self.__body

    def get_all_referenced_columns(self) -> Sequence[Any]:
        """
        Return the set of all columns that are used by a query.

        TODO: This does not actually return all columns referenced in the query since
        there are some corner cases left out:
        - functions expressed in the form f(column) in aggregations.

        Will fix both when adding a better column abstraction.
        Also the replace_column method behave consistently with this one. Any change to
        this method should be reflected there.
        """
        col_exprs: MutableSequence[Any] = []

        if self.get_arrayjoin():
            col_exprs.extend(to_list(self.get_arrayjoin()))
        if self.get_groupby():
            col_exprs.extend(to_list(self.get_groupby()))
        if self.get_orderby():
            col_exprs.extend(to_list(self.get_orderby()))
        if self.get_selected_columns():
            col_exprs.extend(to_list(self.get_selected_columns()))

        # Conditions need flattening as they can be nested as AND/OR
        self.__add_flat_conditions(col_exprs, self.get_conditions())
        self.__add_flat_conditions(col_exprs, self.get_having())
        self.__add_flat_conditions(col_exprs, self.get_prewhere())

        if self.get_aggregations():
            col_exprs.extend([a[1] for a in self.get_aggregations()])

        # Return the set of all columns referenced in any expression
        return self.__get_referenced_columns(col_exprs)

    def get_columns_referenced_in_conditions(self) -> Sequence[Any]:
        col_exprs: MutableSequence[Any] = []
        self.__add_flat_conditions(col_exprs, self.get_conditions())
        return self.__get_referenced_columns(col_exprs)

    def get_columns_referenced_in_having(self) -> Sequence[Any]:
        col_exprs: MutableSequence[Any] = []
        self.__add_flat_conditions(col_exprs, self.get_having())
        return self.__get_referenced_columns(col_exprs)

    def __add_flat_conditions(
        self, col_exprs: MutableSequence[Any], conditions=Optional[Sequence[Condition]]
    ) -> None:
        if conditions:
            flat_conditions = list(
                chain(*[[c] if is_condition(c) else c for c in conditions])
            )
            col_exprs.extend([c[0] for c in flat_conditions])

    def __get_referenced_columns(
        self, col_exprs: MutableSequence[Any]
    ) -> Sequence[Any]:
        return set(chain(*[columns_in_expr(ex) for ex in col_exprs]))

    def __replace_col_in_expression(
        self, expression: Any, old_column: str, new_column: str,
    ) -> Any:
        """
        Returns a copy of the expression with old_column replaced by new_column.
        This does not modify anything in place since expressions can be either
        mutable (lists) or immutable (strings and tuples), so the only way to be
        consistent in the result is always to return a brand new expression.

        This does not support all possible columns format (like string representations
        of function expresison "count(col1)"). But it is consistent with the behavior
        of get_all_referenced_columns in that it won't replace something that is not
        returned by that function and it will replace all the columns returned by that
        function.
        """
        if isinstance(expression, str):
            match = SAFE_COL_RE.match(expression)
            if match and match[1] == old_column:
                return expression.replace(old_column, new_column)
        elif (
            isinstance(expression, (list, tuple))
            and len(expression) >= 2
            and isinstance(expression[1], (list, tuple))
        ):
            params = [
                self.__replace_col_in_expression(param, old_column, new_column)
                for param in expression[1]
            ]
            ret = [expression[0], params]
            if len(expression) == 3:
                # Alias for the column
                ret.append(expression[2])
            return ret
        return expression

    def __replace_col_in_condition(
        self, condition: Condition, old_column: str, new_column: str,
    ) -> Condition:
        """
        Replaces a column in a structured condition. This is a level above replace_col_in_expression
        since conditions are in the form [expression, operator, literal] (which is not fully correct
        since the right side of the condition should be an expression as well but this constraint is
        imposed by the query schema and get_all_referenced_columns behaves accordingly).
        Conditions can also be nested.
        """
        if is_condition(condition):
            return [
                self.__replace_col_in_expression(condition[0], old_column, new_column),
                condition[1],
                condition[2],
            ]
        elif isinstance(condition, (tuple, list)):
            # nested condition
            return [
                self.__replace_col_in_condition(cond, old_column, new_column)
                for cond in condition
            ]
        else:
            # Don't know what this is
            return condition

    def __replace_col_in_list(
        self, expressions: Any, old_column: str, new_column: str,
    ) -> Sequence[Any]:
        return [
            self.__replace_col_in_expression(expr, old_column, new_column)
            for expr in to_list(expressions)
        ]

    def replace_column(self, old_column: str, new_column: str) -> None:
        """
        Replaces a column in all fields of the query. The Query object is mutated in place
        while the internal fields are replaced.

        This behaves consistently with get_all_referenced_columns (which does not really
        behave correctly since it is missing a few fields that can contain columns). Will
        fix both when adding a better column abstraction.

        In the current implementation we can only replace a column identified by a string
        with another column identified by a string. This does not support replacing a
        column with a complex expression.
        Columns represented as strings include expresions like "tags[a]" or "f(column)"
        This method will replace them as well if requested, but that would not be a good
        idea since such columns are processed by column_expr later in the flow.
        """

        if self.get_selected_columns():
            self.set_selected_columns(
                self.__replace_col_in_list(
                    self.get_selected_columns(), old_column, new_column,
                )
            )

        if self.get_arrayjoin():
            self.set_arrayjoin(
                self.__replace_col_in_expression(
                    self.get_arrayjoin(), old_column, new_column
                )
            )

        if self.get_groupby():
            self.set_groupby(
                self.__replace_col_in_list(self.get_groupby(), old_column, new_column,)
            )

        if self.get_orderby():
            self.set_orderby(
                self.__replace_col_in_list(self.get_orderby(), old_column, new_column,)
            )

        if self.get_aggregations():
            self.set_aggregations(
                [
                    [
                        aggr[0],
                        self.__replace_col_in_expression(
                            aggr[1], old_column, new_column
                        )
                        if not isinstance(aggr[1], (list, tuple))
                        # This can be an expresison or a list of expressions
                        else self.__replace_col_in_list(
                            aggr[1], old_column, new_column
                        ),
                        aggr[2],
                    ]
                    for aggr in to_list(self.get_aggregations())
                ]
            )

        if self.get_conditions():
            self.set_conditions(
                self.__replace_col_in_condition(
                    to_list(self.get_conditions()), old_column, new_column,
                )
            )<|MERGE_RESOLUTION|>--- conflicted
+++ resolved
@@ -168,7 +168,6 @@
     def get_selected_columns(self) -> Optional[Sequence[Any]]:
         return self.__body.get("selected_columns")
 
-<<<<<<< HEAD
     def get_selected_columns_exp(self) -> Sequence[Expression]:
         return self.__selected_columns
 
@@ -176,9 +175,6 @@
         self,
         columns: Sequence[Any],
     ) -> None:
-=======
-    def set_selected_columns(self, columns: Sequence[Any],) -> None:
->>>>>>> a76f6690
         self.__body["selected_columns"] = columns
 
     def get_aggregations(self) -> Optional[Sequence[Aggregation]]:
@@ -190,7 +186,6 @@
     def get_groupby(self) -> Optional[Sequence[Groupby]]:
         return self.__body.get("groupby")
 
-<<<<<<< HEAD
     def get_groupby_exp(self) -> Sequence[Expression]:
         return self.__groupby
 
@@ -198,9 +193,6 @@
         self,
         groupby: Sequence[Aggregation],
     ) -> None:
-=======
-    def set_groupby(self, groupby: Sequence[Aggregation],) -> None:
->>>>>>> a76f6690
         self.__body["groupby"] = groupby
 
     def add_groupby(self, groupby: Sequence[Groupby],) -> None:
@@ -209,21 +201,13 @@
     def get_conditions(self) -> Optional[Sequence[Condition]]:
         return self.__body.get("conditions")
 
-<<<<<<< HEAD
-    def get_conditions_exp(self) -> Optional[Expression]:
         return self.__condition
 
     def set_conditions(
         self,
         conditions: Sequence[Condition]
     ) -> None:
-=======
-    def set_conditions(self, conditions: Sequence[Condition]) -> None:
->>>>>>> a76f6690
         self.__body["conditions"] = conditions
-
-    def add_conditions(self, conditions: Sequence[Condition],) -> None:
-        self.__extend_sequence("conditions", conditions)
 
     def get_prewhere(self) -> Sequence[Condition]:
         """
@@ -252,7 +236,6 @@
     def get_orderby(self) -> Optional[Sequence[Any]]:
         return self.__body.get("orderby")
 
-<<<<<<< HEAD
     def get_orderby_exp(self) -> Sequence[OrderBy]:
         return self.__order_by
 
@@ -260,9 +243,6 @@
         self,
         orderby: Sequence[Any]
     ) -> None:
-=======
-    def set_orderby(self, orderby: Sequence[Any]) -> None:
->>>>>>> a76f6690
         self.__body["orderby"] = orderby
 
     def get_limitby(self) -> Optional[Limitby]:
