from datetime import datetime
from semaphore.consts import SPAN_STATUS_NAME_TO_CODE
from typing import Optional, Sequence

import uuid

from snuba import settings
from snuba.processor import (
    _as_dict_safe,
    MessageProcessor,
    ProcessorAction,
    ProcessedMessage,
    _ensure_valid_date,
    _ensure_valid_ip,
    _unicodify,
)
from snuba.datasets.events_processor import (
    enforce_retention,
    extract_base,
    extract_extra_contexts,
    extract_extra_tags,
    extract_user,
)
from snuba.util import create_metrics


metrics = create_metrics(
    settings.DOGSTATSD_HOST, settings.DOGSTATSD_PORT, "snuba.transactions.processor"
)


UNKNOWN_SPAN_STATUS = 2

ESCAPE_TRANSLATION = str.maketrans({"\\": "\\\\", "|": "\|", "=": "\="})


def escape_field(field: str) -> str:
    """
    We have ':' in our tag names. Also we may have '|'. This escapes : and \ so
    that we can always rebuild the tags from the map. When looking for tags with LIKE
    there should be no issue. But there may be other cases.
    """
    return field.translate(ESCAPE_TRANSLATION)


def escape_field(field: str) -> str:
    """
    We have ':' in our tag names. Also we may have '|'. This escapes : and \ so
    that we can always rebuild the tags from the map. When looking for tags with LIKE
    there should be no issue. But there may be other cases.
    """
    return field.translate(ESCAPE_TRANSLATION)


class TransactionsMessageProcessor(MessageProcessor):
    PROMOTED_TAGS = {
        "environment",
        "sentry:release",
        "sentry:user",
        "sentry:dist",
    }

    def __merge_nested_field(self, keys: Sequence[str], values: Sequence[str]) -> str:
<<<<<<< HEAD
        pairs = [f"{escape_field(k)}:{escape_field(v)}" for k, v in zip(keys, values)]
        return "|".join(pairs)
=======
        # We need to guarantee the content of the merged string is sorted otherwise we
        # will not be able to run a LIKE operation over multiple fields at the same time.
        # Tags are pre sorted, but it seems contexts are not, so to make this generic
        # we ensure the invariant is respected here.
        pairs = sorted(zip(keys, values))
        pairs = [f"|{escape_field(k)}={escape_field(v)}|" for k, v in pairs]
        # The result is going to be:
        # |tag:val||tag:val|
        # This gives the guarantee we will always have a delimiter on both side of the
        # tag pair, thus we can univocally identify a tag with a LIKE expression even if
        # the value or the tag name in the query is a substring of a real tag.
        return "".join(pairs)
>>>>>>> ec8bf029

    def __extract_timestamp(self, field):
        timestamp = _ensure_valid_date(datetime.fromtimestamp(field))
        if timestamp is None:
            timestamp = datetime.utcnow()
        milliseconds = int(timestamp.microsecond / 1000)
        return (timestamp, milliseconds)

    def process_message(self, message, metadata=None) -> Optional[ProcessedMessage]:
        action_type = ProcessorAction.INSERT
        processed = {"deleted": 0}
        if not (isinstance(message, (list, tuple)) and len(message) >= 2):
            return None
        version = message[0]
        if version not in (0, 1, 2):
            return None
        type_, event = message[1:3]
        if type_ != "insert":
            return None

        data = event["data"]
        event_type = data.get("type")
        if event_type != "transaction":
            return None
        extract_base(processed, event)
        processed["retention_days"] = enforce_retention(
            event, datetime.fromtimestamp(data["timestamp"]),
        )
        if not data.get("contexts", {}).get("trace"):
            return None

        transaction_ctx = data["contexts"]["trace"]
        trace_id = transaction_ctx["trace_id"]
        try:
            processed["event_id"] = str(uuid.UUID(processed["event_id"]))
            processed["trace_id"] = str(uuid.UUID(trace_id))
            processed["span_id"] = int(transaction_ctx["span_id"], 16)
            processed["transaction_op"] = _unicodify(transaction_ctx.get("op", ""))
            processed["transaction_name"] = _unicodify(data["transaction"])
            processed["start_ts"], processed["start_ms"] = self.__extract_timestamp(
                data["start_timestamp"],
            )

            status = transaction_ctx.get("status", None)
            if status:
                int_status = SPAN_STATUS_NAME_TO_CODE.get(status, UNKNOWN_SPAN_STATUS)
            else:
                int_status = UNKNOWN_SPAN_STATUS

            processed["transaction_status"] = int_status

            if data["timestamp"] - data["start_timestamp"] < 0:
                # Seems we have some negative durations in the DB
                metrics.increment("negative_duration")
        except Exception:
            # all these fields are required but we saw some events go through here
            # in the past.  For now bail.
            return
        processed["finish_ts"], processed["finish_ms"] = self.__extract_timestamp(
            data["timestamp"],
        )

        duration_secs = (processed["finish_ts"] - processed["start_ts"]).total_seconds()
        processed["duration"] = max(int(duration_secs * 1000), 0)

        processed["platform"] = _unicodify(event["platform"])

        tags = _as_dict_safe(data.get("tags", None))
        processed["tags.key"], processed["tags.value"] = extract_extra_tags(tags)
        processed["_tags_flattened"] = self.__merge_nested_field(
            processed["tags.key"], processed["tags.value"]
        )

        promoted_tags = {col: tags[col] for col in self.PROMOTED_TAGS if col in tags}
        processed["release"] = promoted_tags.get(
            "sentry:release", event.get("release"),
        )
        processed["environment"] = promoted_tags.get("environment")

        contexts = _as_dict_safe(data.get("contexts", None))

        user_dict = data.get("user", data.get("sentry.interfaces.User", None)) or {}
        geo = user_dict.get("geo", None) or {}
        if "geo" not in contexts and isinstance(geo, dict):
            contexts["geo"] = geo

        processed["contexts.key"], processed["contexts.value"] = extract_extra_contexts(
            contexts
        )
        processed["_contexts_flattened"] = self.__merge_nested_field(
            processed["contexts.key"], processed["contexts.value"]
        )

        processed["dist"] = _unicodify(
            promoted_tags.get("sentry:dist", data.get("dist")),
        )

        user_data = {}
        extract_user(user_data, user_dict)
        processed["user"] = promoted_tags.get("sentry:user", "")
        processed["user_name"] = user_data["username"]
        processed["user_id"] = user_data["user_id"]
        processed["user_email"] = user_data["email"]
        ip_address = _ensure_valid_ip(user_data["ip_address"])

        if ip_address:
            if ip_address.version == 4:
                processed["ip_address_v4"] = str(ip_address)
            elif ip_address.version == 6:
                processed["ip_address_v6"] = str(ip_address)

        if metadata is not None:
            processed["partition"] = metadata.partition
            processed["offset"] = metadata.offset

        sdk = data.get("sdk", None) or {}
        processed["sdk_name"] = _unicodify(sdk.get("name", ""))
        processed["sdk_version"] = _unicodify(sdk.get("version", ""))

        if processed["sdk_name"] == "":
            metrics.increment("missing_sdk_name")
        if processed["sdk_version"] == "":
            metrics.increment("missing_sdk_version")

        return ProcessedMessage(action=action_type, data=[processed],)<|MERGE_RESOLUTION|>--- conflicted
+++ resolved
@@ -61,10 +61,6 @@
     }
 
     def __merge_nested_field(self, keys: Sequence[str], values: Sequence[str]) -> str:
-<<<<<<< HEAD
-        pairs = [f"{escape_field(k)}:{escape_field(v)}" for k, v in zip(keys, values)]
-        return "|".join(pairs)
-=======
         # We need to guarantee the content of the merged string is sorted otherwise we
         # will not be able to run a LIKE operation over multiple fields at the same time.
         # Tags are pre sorted, but it seems contexts are not, so to make this generic
@@ -77,7 +73,6 @@
         # tag pair, thus we can univocally identify a tag with a LIKE expression even if
         # the value or the tag name in the query is a substring of a real tag.
         return "".join(pairs)
->>>>>>> ec8bf029
 
     def __extract_timestamp(self, field):
         timestamp = _ensure_valid_date(datetime.fromtimestamp(field))
