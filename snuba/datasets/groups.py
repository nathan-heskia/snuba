import re

from datetime import timedelta
from typing import Mapping, Sequence, Union

from snuba.datasets.dataset import ColumnSplitSpec, TimeSeriesDataset
from snuba.datasets.schemas.tables import TableSource
from snuba.datasets.dataset_schemas import DatasetSchemas
from snuba.datasets.factory import get_dataset
from snuba.datasets.schemas.join import (
    JoinConditionExpression,
    JoinCondition,
    JoinedSchema,
    JoinClause,
    JoinType,
    TableJoinNode,
)
from snuba.query.project_extension import ProjectExtension, ProjectWithGroupsProcessor
from snuba.query.extensions import QueryExtension
from snuba.query.parsing import ParsingContext
from snuba.query.timeseries import TimeSeriesExtension
from snuba.query.query import Condition, Query


class Groups(TimeSeriesDataset):
    """
    Experimental dataset that provides Groups data joined with
    the events table.
    """

    EVENTS_ALIAS = "events"
    GROUPS_ALIAS = "groups"

    QUALIFIED_COLUMN_REGEX = re.compile(r"^([a-zA-Z_][a-zA-Z0-9_]*)\.([a-zA-Z0-9_\.\[\]]+)$")

    def __init__(self) -> None:
        self.__grouped_message = get_dataset("groupedmessage")
        groupedmessage_source = self.__grouped_message \
            .get_dataset_schemas() \
            .get_read_schema() \
            .get_data_source()

        self.__events = get_dataset("events")
        events_source = self.__events \
            .get_dataset_schemas() \
            .get_read_schema() \
            .get_data_source()

        join_structure = JoinClause(
            left_node=TableJoinNode(
                groupedmessage_source.format_from(),
                groupedmessage_source.get_columns(),
                self.GROUPS_ALIAS,
<<<<<<< HEAD
                groupedmessage_source.format_from(),
                groupedmessage_source.get_columns(),
=======
>>>>>>> 6addb1ff
            ),
            right_node=TableJoinNode(
                events_source.format_from(),
                events_source.get_columns(),
                self.EVENTS_ALIAS,
<<<<<<< HEAD
                events_source.format_from(),
                events_source.get_columns(),
=======
>>>>>>> 6addb1ff
            ),
            mapping=[
                JoinCondition(
                    left=JoinConditionExpression(
                        table_alias=self.GROUPS_ALIAS,
                        column="project_id"),
                    right=JoinConditionExpression(
                        table_alias=self.EVENTS_ALIAS,
                        column="project_id"),
                ),
                JoinCondition(
                    left=JoinConditionExpression(
                        table_alias=self.GROUPS_ALIAS,
                        column="id"),
                    right=JoinConditionExpression(
                        table_alias=self.EVENTS_ALIAS,
                        column="group_id"),
                ),
            ],
            join_type=JoinType.LEFT,
        )

        schema = JoinedSchema(join_structure)
        dataset_schemas = DatasetSchemas(
            read_schema=schema,
            write_schema=None,
        )
        super().__init__(
            dataset_schemas=dataset_schemas,
            time_group_columns={
                'events.time': 'events.timestamp',
            },
            time_parse_columns=['events.timestamp'],
        )

    def default_conditions(self, table_alias: str="") -> Sequence[Condition]:
        events_conditions = self.__events.default_conditions(self.EVENTS_ALIAS)
        groups_conditions = self.__grouped_message.default_conditions(self.GROUPS_ALIAS)
        return events_conditions + groups_conditions

    def column_expr(self, column_name, query: Query, parsing_context: ParsingContext, table_alias: str=""):
        # Eventually joined dataset should not be represented by the same abstraction
        # as joinable datasets. That will be easier through the TableStorage abstraction.
        # Thus, as of now, receiving a table_alias here is not supported.
        assert table_alias == "", \
            "Groups dataset cannot be referenced with table aliases. Alias provided {table_alias}"

        match = self.QUALIFIED_COLUMN_REGEX.match(column_name)
        if not match:
            # anything that is not prefixed with a table alias is simply
            # escaped and returned. It could be a literal.
            return super().column_expr(column_name, query, parsing_context, table_alias)
        else:
            table_alias = match[1]
            simple_column_name = match[2]
            if table_alias == self.GROUPS_ALIAS:
                return self.__grouped_message.column_expr(simple_column_name, query, parsing_context, table_alias)
            elif table_alias == self.EVENTS_ALIAS:
                return self.__events.column_expr(simple_column_name, query, parsing_context, table_alias)
            else:
                # This is probably an error condition. To keep consistency with the behavior
                # in existing datasets, we let Clickhouse figure it out.
                return super().column_expr(simple_column_name, query, parsing_context, table_alias)

    def get_extensions(self) -> Mapping[str, QueryExtension]:
        return {
            'project': ProjectExtension(
                processor=ProjectWithGroupsProcessor(project_column="events.project_id")
            ),
            'timeseries': TimeSeriesExtension(
                default_granularity=3600,
                default_window=timedelta(days=5),
                timestamp_column='events.timestamp',
            ),
        }

    def get_split_query_spec(self) -> Union[None, ColumnSplitSpec]:
        return ColumnSplitSpec(
            id_column="events.event_id",
            project_column="events.project_id",
            timestamp_column="events.timestamp",
        )

    def get_prewhere_keys(self) -> Sequence[str]:
        # TODO: revisit how to build the prewhere clause on join
        # queries.
        return []<|MERGE_RESOLUTION|>--- conflicted
+++ resolved
@@ -51,21 +51,11 @@
                 groupedmessage_source.format_from(),
                 groupedmessage_source.get_columns(),
                 self.GROUPS_ALIAS,
-<<<<<<< HEAD
-                groupedmessage_source.format_from(),
-                groupedmessage_source.get_columns(),
-=======
->>>>>>> 6addb1ff
             ),
             right_node=TableJoinNode(
                 events_source.format_from(),
                 events_source.get_columns(),
                 self.EVENTS_ALIAS,
-<<<<<<< HEAD
-                events_source.format_from(),
-                events_source.get_columns(),
-=======
->>>>>>> 6addb1ff
             ),
             mapping=[
                 JoinCondition(
