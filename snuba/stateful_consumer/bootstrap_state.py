--- conflicted
+++ resolved
@@ -160,19 +160,19 @@
         self.__consumer.run()
 
         msg = self.__recovery_state.get_active_snapshot_msg()
-        state_data = StateData(
-            snapshot_id=msg.id if msg else None,
-            transaction_data=msg.transaction_info if isinstance(msg, SnapshotLoaded) else None,
-        )
+        if isinstance(msg, SnapshotLoaded):
+            state_data = StateData.snapshot_ready_state(
+                snapshot_id=msg.id,
+                transaciton_data=msg.transaction_info
+            )
+        else:
+            state_data = StateData.no_snapshot_state()
+
         logger.info("Caught up on the control topic")
-<<<<<<< HEAD
-        return (self.__recovery_state.get_output(), state_data)
-=======
         return (
             self.__recovery_state.get_output(),
-            StateData.no_snapshot_state(),
+            state_data,
         )
->>>>>>> a76faf79
 
     def set_shutdown(self) -> None:
         super(BootstrapState, self).set_shutdown()
