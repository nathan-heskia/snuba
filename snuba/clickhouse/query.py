--- conflicted
+++ resolved
@@ -20,7 +20,6 @@
     and a snuba Query
     """
 
-<<<<<<< HEAD
     @abstractmethod
     def format_sql(self) -> str:
         raise NotImplementedError
@@ -35,14 +34,8 @@
     To be used until the AST is not complete.
     """
 
-    def __init__(self,
-        dataset: Dataset,
-        query: Query,
-        settings: RequestSettings,
-=======
     def __init__(
         self, dataset: Dataset, query: Query, settings: RequestSettings,
->>>>>>> c00c9388
     ) -> None:
         parsing_context = ParsingContext()
 
@@ -170,10 +163,7 @@
     AST.
     """
 
-    def __init__(self,
-        query: Query,
-        settings: RequestSettings,
-    ) -> None:
+    def __init__(self, query: Query, settings: RequestSettings,) -> None:
         # Snuba query structure
         # Referencing them here directly since it makes it easier
         # to process this query independently from the Snuba Query
