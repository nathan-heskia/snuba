--- conflicted
+++ resolved
@@ -22,12 +22,8 @@
     def format(self) -> str:
         """Generate a SQL string from the parameters."""
         body = self.__request.body
-<<<<<<< HEAD
         query = self.__request.query
-        table = self.__dataset \
-=======
         source = self.__dataset \
->>>>>>> d4fc8330
             .get_dataset_schemas() \
             .get_read_schema() \
             .get_data_source()
